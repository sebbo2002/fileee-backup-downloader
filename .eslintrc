--- conflicted
+++ resolved
@@ -5,12 +5,8 @@
         "mocha": true
     },
     "extends": [
-<<<<<<< HEAD
-        "eslint:recommended"
-=======
         "eslint:recommended",
         "plugin:jsonc/recommended-with-json"
->>>>>>> 6e757446
     ],
     "globals": {
         "Atomics": "readonly",
