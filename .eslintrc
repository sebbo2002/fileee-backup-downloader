--- conflicted
+++ resolved
@@ -5,13 +5,8 @@
         "mocha": true
     },
     "extends": [
-<<<<<<< HEAD
-        "eslint:recommended"
-=======
-        "plugin:@typescript-eslint/eslint-recommended",
-        "plugin:@typescript-eslint/recommended",
+        "eslint:recommended",
         "plugin:jsonc/recommended-with-json"
->>>>>>> a2e49163
     ],
     "globals": {
         "Atomics": "readonly",
