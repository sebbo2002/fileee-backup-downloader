--- conflicted
+++ resolved
@@ -11,14 +11,9 @@
   },
   "description": "A template that I use to start new projects and services.",
   "devDependencies": {
-<<<<<<< HEAD
-    "@amanda-mitchell/semantic-release-npm-multiple": "^2.15.0",
-    "@qiwi/semantic-release-gh-pages-plugin": "^5.2.0",
-    "@sebbo2002/semantic-release-docker": "^1.0.0-develop.1",
-=======
     "@amanda-mitchell/semantic-release-npm-multiple": "^3.5.0",
     "@qiwi/semantic-release-gh-pages-plugin": "^5.2.3",
->>>>>>> 4b61b0c0
+    "@sebbo2002/semantic-release-docker": "^1.1.3",
     "@semantic-release/changelog": "^6.0.1",
     "@semantic-release/exec": "^6.0.3",
     "@semantic-release/git": "^10.0.1",
