{
  "name": "@sebbo2002/js-template-test",
  "version": "1.0.0",
  "description": "A template that I use to start new projects and services.",
  "main": "dist/index.js",
  "scripts": {
    "build-all": "./.github/workflows/build.sh",
    "build": "rollup -c && chmod +x ./dist/bin/*.js",
    "start": "node ./dist/bin/start.js",
    "develop": "rollup -c --watch",
    "lint": "eslint",
    "test": "mocha",
    "coverage": "nyc mocha",
    "license-check": "license-checker --production --summary"
  },
  "bin": {
    "test-cli": "./dist/bin/cli.js"
  },
  "repository": {
    "type": "git",
    "url": "git+https://github.com/sebbo2002/js-template-test.git"
  },
  "author": "Sebastian Pekarek <oojeesheibashumaofie@e.sebbo.net>",
  "license": "MIT",
  "bugs": {
    "url": "https://github.com/sebbo2002/template/issues"
  },
  "homepage": "https://github.com/sebbo2002/template#readme",
  "devDependencies": {
    "@amanda-mitchell/semantic-release-npm-multiple": "^2.8.0",
    "@eclass/semantic-release-docker": "^1.0.7",
    "@qiwi/semantic-release-gh-pages-plugin": "^5.0.7",
    "@semantic-release/changelog": "^5.0.1",
    "@semantic-release/commit-analyzer": "^8.0.1",
    "@semantic-release/exec": "^5.0.0",
    "@semantic-release/git": "^9.0.0",
    "@semantic-release/github": "^7.2.3",
    "@semantic-release/release-notes-generator": "^9.0.2",
    "@types/express": "^4.17.11",
    "@types/mocha": "^8.2.2",
<<<<<<< HEAD
    "@types/node": "^15.6.0",
=======
    "@types/node": "^15.6.1",
    "@typescript-eslint/eslint-plugin": "^4.25.0",
    "@typescript-eslint/parser": "^4.25.0",
>>>>>>> 7fd8bd0d
    "eslint": "^7.27.0",
    "esm": "^3.2.25",
    "license-checker": "^25.0.1",
    "mocha": "^8.4.0",
    "mochawesome": "^6.2.2",
    "nyc": "^15.1.0",
    "rollup": "^2.49.0",
    "rollup-plugin-preserve-shebang": "^1.0.1",
    "semantic-release-license": "^1.0.3"
  },
  "engines": {
    "node": ">=10.0.0"
  },
  "files": [
    "/dist"
  ],
  "dependencies": {
    "express": "^4.17.1"
  }
}<|MERGE_RESOLUTION|>--- conflicted
+++ resolved
@@ -38,13 +38,7 @@
     "@semantic-release/release-notes-generator": "^9.0.2",
     "@types/express": "^4.17.11",
     "@types/mocha": "^8.2.2",
-<<<<<<< HEAD
-    "@types/node": "^15.6.0",
-=======
     "@types/node": "^15.6.1",
-    "@typescript-eslint/eslint-plugin": "^4.25.0",
-    "@typescript-eslint/parser": "^4.25.0",
->>>>>>> 7fd8bd0d
     "eslint": "^7.27.0",
     "esm": "^3.2.25",
     "license-checker": "^25.0.1",
