{
  "author": "Sebastian Pekarek <oojeesheibashumaofie@e.sebbo.net>",
  "bin": {
    "test-cli": "./dist/bin/cli.js"
  },
  "bugs": {
    "url": "https://github.com/sebbo2002/template/issues"
  },
  "dependencies": {
    "express": "^4.17.1"
  },
  "description": "A template that I use to start new projects and services.",
  "devDependencies": {
    "@amanda-mitchell/semantic-release-npm-multiple": "^2.8.0",
    "@eclass/semantic-release-docker": "^1.0.7",
    "@qiwi/semantic-release-gh-pages-plugin": "^5.0.7",
    "@semantic-release/changelog": "^5.0.1",
    "@semantic-release/commit-analyzer": "^8.0.1",
    "@semantic-release/exec": "^5.0.0",
    "@semantic-release/git": "^9.0.0",
    "@semantic-release/github": "^7.2.3",
<<<<<<< HEAD
    "@semantic-release/release-notes-generator": "^9.0.2",
=======
    "@semantic-release/release-notes-generator": "^9.0.3",
    "@types/express": "^4.17.12",
    "@types/mocha": "^8.2.2",
    "@types/node": "^15.12.2",
    "@typescript-eslint/eslint-plugin": "^4.26.1",
    "@typescript-eslint/parser": "^4.26.1",
>>>>>>> acaf8702
    "eslint": "^7.28.0",
    "eslint-plugin-jsonc": "^1.3.1",
    "license-checker": "^25.0.1",
    "mocha": "^9.0.0",
    "mochawesome": "^6.2.2",
    "rollup": "^2.49.0",
    "rollup-plugin-preserve-shebang": "^1.0.1",
    "semantic-release-license": "^1.0.3"
  },
  "engines": {
    "node": ">=12.0.0"
  },
  "exports": {
    "import": "./src/index.js",
    "require": "./dist/index.cjs"
  },
  "files": [
    "/dist",
    "/src"
  ],
  "homepage": "https://github.com/sebbo2002/template#readme",
  "license": "MIT",
  "main": "./dist/index.cjs",
  "name": "@sebbo2002/js-template-test",
  "repository": {
    "type": "git",
    "url": "git+https://github.com/sebbo2002/js-template-test.git"
  },
  "scripts": {
    "build": "rollup -c && chmod +x ./dist/bin/*.cjs ./src/bin/*.js",
    "build-all": "./.github/workflows/build.sh",
    "develop": "rollup -c --watch",
    "license-check": "license-checker --production --summary",
    "lint": "eslint . --ext .js,.json",
    "start": "node ./dist/bin/start.js",
    "test": "mocha"
  },
  "type": "module",
  "version": "1.0.0"
}<|MERGE_RESOLUTION|>--- conflicted
+++ resolved
@@ -19,16 +19,7 @@
     "@semantic-release/exec": "^5.0.0",
     "@semantic-release/git": "^9.0.0",
     "@semantic-release/github": "^7.2.3",
-<<<<<<< HEAD
-    "@semantic-release/release-notes-generator": "^9.0.2",
-=======
     "@semantic-release/release-notes-generator": "^9.0.3",
-    "@types/express": "^4.17.12",
-    "@types/mocha": "^8.2.2",
-    "@types/node": "^15.12.2",
-    "@typescript-eslint/eslint-plugin": "^4.26.1",
-    "@typescript-eslint/parser": "^4.26.1",
->>>>>>> acaf8702
     "eslint": "^7.28.0",
     "eslint-plugin-jsonc": "^1.3.1",
     "license-checker": "^25.0.1",
