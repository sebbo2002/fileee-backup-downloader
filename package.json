{
  "name": "@sebbo2002/js-template-test",
  "version": "1.0.0",
  "description": "A template that I use to start new projects and services.",
  "main": "dist/index.js",
  "scripts": {
    "build-all": "./.github/workflows/build.sh",
    "build": "rollup -c && chmod +x ./dist/bin/*.js",
    "start": "node ./dist/bin/start.js",
    "develop": "rollup -c --watch",
    "lint": "eslint",
    "test": "mocha",
    "coverage": "nyc mocha",
    "license-check": "license-checker --production --summary"
  },
  "bin": {
    "test-cli": "./dist/bin/cli.js"
  },
  "repository": {
    "type": "git",
    "url": "git+https://github.com/sebbo2002/js-template-test.git"
  },
  "author": "Sebastian Pekarek <oojeesheibashumaofie@e.sebbo.net>",
  "license": "MIT",
  "bugs": {
    "url": "https://github.com/sebbo2002/template/issues"
  },
  "homepage": "https://github.com/sebbo2002/template#readme",
  "devDependencies": {
    "@amanda-mitchell/semantic-release-npm-multiple": "^2.8.0",
    "@eclass/semantic-release-docker": "^1.0.7",
    "@qiwi/semantic-release-gh-pages-plugin": "^5.0.7",
    "@semantic-release/changelog": "^5.0.1",
    "@semantic-release/commit-analyzer": "^8.0.1",
    "@semantic-release/exec": "^5.0.0",
    "@semantic-release/git": "^9.0.0",
    "@semantic-release/github": "^7.2.3",
    "@semantic-release/release-notes-generator": "^9.0.2",
<<<<<<< HEAD
    "eslint": "^7.27.0",
    "esm": "^3.2.25",
=======
    "@types/express": "^4.17.12",
    "@types/mocha": "^8.2.2",
    "@types/node": "^15.12.2",
    "@typescript-eslint/eslint-plugin": "^4.26.1",
    "@typescript-eslint/parser": "^4.26.1",
    "eslint": "^7.28.0",
>>>>>>> c2770392
    "license-checker": "^25.0.1",
    "mocha": "^9.0.0",
    "mochawesome": "^6.2.2",
    "nyc": "^15.1.0",
<<<<<<< HEAD
    "rollup": "^2.49.0",
    "rollup-plugin-preserve-shebang": "^1.0.1",
    "semantic-release-license": "^1.0.3"
=======
    "semantic-release-license": "^1.0.3",
    "ts-node": "^10.0.0",
    "typedoc": "^0.21.0-beta.2",
    "typescript": "^4.3.2"
>>>>>>> c2770392
  },
  "engines": {
    "node": ">=12.0.0"
  },
  "files": [
    "/dist"
  ],
  "dependencies": {
    "express": "^4.17.1"
  }
}<|MERGE_RESOLUTION|>--- conflicted
+++ resolved
@@ -36,31 +36,16 @@
     "@semantic-release/git": "^9.0.0",
     "@semantic-release/github": "^7.2.3",
     "@semantic-release/release-notes-generator": "^9.0.2",
-<<<<<<< HEAD
-    "eslint": "^7.27.0",
-    "esm": "^3.2.25",
-=======
-    "@types/express": "^4.17.12",
-    "@types/mocha": "^8.2.2",
-    "@types/node": "^15.12.2",
     "@typescript-eslint/eslint-plugin": "^4.26.1",
     "@typescript-eslint/parser": "^4.26.1",
-    "eslint": "^7.28.0",
->>>>>>> c2770392
+    "esm": "^3.2.25",
     "license-checker": "^25.0.1",
     "mocha": "^9.0.0",
     "mochawesome": "^6.2.2",
     "nyc": "^15.1.0",
-<<<<<<< HEAD
     "rollup": "^2.49.0",
     "rollup-plugin-preserve-shebang": "^1.0.1",
     "semantic-release-license": "^1.0.3"
-=======
-    "semantic-release-license": "^1.0.3",
-    "ts-node": "^10.0.0",
-    "typedoc": "^0.21.0-beta.2",
-    "typescript": "^4.3.2"
->>>>>>> c2770392
   },
   "engines": {
     "node": ">=12.0.0"
