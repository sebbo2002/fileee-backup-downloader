--- conflicted
+++ resolved
@@ -11,48 +11,22 @@
   },
   "description": "A template that I use to start new projects and services.",
   "devDependencies": {
-<<<<<<< HEAD
-    "@amanda-mitchell/semantic-release-npm-multiple": "^2.15.0",
-    "@qiwi/semantic-release-gh-pages-plugin": "^5.1.1",
-    "@sebbo2002/semantic-release-docker": "^1.0.0-develop.1",
-    "@semantic-release/changelog": "^6.0.0",
-    "@semantic-release/exec": "^6.0.1",
-    "@semantic-release/git": "^10.0.0",
-    "@semantic-release/release-notes-generator": "^10.0.3",
-    "eslint": "^8.3.0",
-    "eslint-plugin-jsonc": "^2.0.0",
-    "license-checker": "^25.0.1",
-    "mocha": "^9.1.2",
-    "mochawesome": "^7.0.1",
-    "rollup": "^2.60.1",
-    "rollup-plugin-preserve-shebang": "^1.0.1",
-    "semantic-release-license": "^1.0.3",
-    "source-map-support": "^0.5.20"
-=======
     "@amanda-mitchell/semantic-release-npm-multiple": "^3.5.0",
     "@qiwi/semantic-release-gh-pages-plugin": "^5.2.3",
     "@sebbo2002/semantic-release-docker": "^2.1.0-develop.1",
     "@semantic-release/changelog": "^6.0.1",
     "@semantic-release/exec": "^6.0.3",
     "@semantic-release/git": "^10.0.1",
-    "@types/express": "^4.17.13",
-    "@types/mocha": "^9.1.1",
-    "@types/node": "^18.0.0",
-    "@typescript-eslint/eslint-plugin": "^5.30.0",
-    "@typescript-eslint/parser": "^5.30.0",
-    "c8": "^7.11.3",
+    "@semantic-release/release-notes-generator": "^10.0.3",
     "eslint": "^8.18.0",
     "eslint-plugin-jsonc": "^2.3.0",
-    "esm": "^3.2.25",
     "license-checker": "^25.0.1",
     "mocha": "^10.0.0",
     "mochawesome": "^7.1.3",
+    "rollup": "^2.60.1",
+    "rollup-plugin-preserve-shebang": "^1.0.1",
     "semantic-release-license": "^1.0.3",
-    "source-map-support": "^0.5.21",
-    "ts-node": "^10.8.1",
-    "typedoc": "^0.23.2",
-    "typescript": "^4.7.4"
->>>>>>> 305c60d7
+    "source-map-support": "^0.5.20"
   },
   "engines": {
     "node": ">=12.0.0"
@@ -76,12 +50,7 @@
   "scripts": {
     "build": "rollup -c && chmod +x ./dist/bin/*.cjs ./src/bin/*.js",
     "build-all": "./.github/workflows/build.sh",
-<<<<<<< HEAD
     "develop": "rollup -c --watch",
-=======
-    "coverage": "c8 mocha",
-    "develop": "ts-node ./src/bin/start.ts",
->>>>>>> 305c60d7
     "license-check": "license-checker --production --summary",
     "lint": "eslint . --ext .js,.json",
     "start": "node ./dist/bin/start.js",
