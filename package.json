--- conflicted
+++ resolved
@@ -1,22 +1,5 @@
 {
-<<<<<<< HEAD
-  "name": "@sebbo2002/js-template-test",
-  "version": "1.0.0",
-  "description": "A template that I use to start new projects and services.",
-  "main": "dist/index.js",
-  "scripts": {
-    "build-all": "./.github/workflows/build.sh",
-    "build": "rollup -c && chmod +x ./dist/bin/*.js",
-    "start": "node ./dist/bin/start.js",
-    "develop": "rollup -c --watch",
-    "lint": "eslint",
-    "test": "mocha",
-    "coverage": "nyc mocha",
-    "license-check": "license-checker --production --summary"
-  },
-=======
   "author": "Sebastian Pekarek <oojeesheibashumaofie@e.sebbo.net>",
->>>>>>> a2e49163
   "bin": {
     "test-cli": "./dist/bin/cli.js"
   },
@@ -39,12 +22,9 @@
     "@semantic-release/release-notes-generator": "^9.0.2",
     "@typescript-eslint/eslint-plugin": "^4.26.1",
     "@typescript-eslint/parser": "^4.26.1",
-<<<<<<< HEAD
-    "esm": "^3.2.25",
-=======
     "eslint": "^7.28.0",
     "eslint-plugin-jsonc": "^1.2.1",
->>>>>>> a2e49163
+    "esm": "^3.2.25",
     "license-checker": "^25.0.1",
     "mocha": "^9.0.0",
     "mochawesome": "^6.2.2",
@@ -68,10 +48,10 @@
     "url": "git+https://github.com/sebbo2002/js-template-test.git"
   },
   "scripts": {
-    "build": "tsc && chmod +x ./dist/bin/*.js",
+    "build": "rollup -c && chmod +x ./dist/bin/*.js",
     "build-all": "./.github/workflows/build.sh",
     "coverage": "nyc mocha",
-    "develop": "ts-node ./src/bin/start.ts",
+    "develop": "rollup -c --watch",
     "license-check": "license-checker --production --summary",
     "lint": "eslint . --ext .ts,.json",
     "start": "node ./dist/bin/start.js",
