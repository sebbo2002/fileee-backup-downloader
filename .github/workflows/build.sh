--- conflicted
+++ resolved
@@ -18,11 +18,7 @@
 
 
 mkdir -p ./docs/
-<<<<<<< HEAD
-rm -rf ./docs/coverage/ ./docs/tests/
-=======
 rm -rf ./docs/tests/
->>>>>>> 6e757446
 
 
 # Test Report in ./docs/tests
