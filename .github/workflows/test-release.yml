--- conflicted
+++ resolved
@@ -36,18 +36,8 @@
         uses: actions/checkout@v2
       - name: 🔧 Setup node.js
         uses: actions/setup-node@v2
-<<<<<<< HEAD
-      - name: 🔧 Setup npm cache
-        uses: actions/cache@v2
-        with:
-          path: ~/.npm
-          key: ${{ runner.os }}-node-${{ hashFiles('**/package-lock.json') }}
-          restore-keys: |
-            ${{ runner.os }}-node-
-=======
-        with:
-          cache: 'npm'
->>>>>>> 8e4c5d0d
+        with:
+          cache: 'npm'
       - name: 📦 Install dependencies
         run: npm ci
       - name: 🕵️‍♀️ Run license checker
@@ -62,18 +52,8 @@
         uses: actions/checkout@v2
       - name: 🔧 Setup node.js
         uses: actions/setup-node@v2
-<<<<<<< HEAD
-      - name: 🔧 Setup npm cache
-        uses: actions/cache@v2
-        with:
-          path: ~/.npm
-          key: ${{ runner.os }}-node-${{ hashFiles('**/package-lock.json') }}
-          restore-keys: |
-            ${{ runner.os }}-node-
-=======
-        with:
-          cache: 'npm'
->>>>>>> 8e4c5d0d
+        with:
+          cache: 'npm'
       - name: 📦 Install dependencies
         run: npm ci
       - name: 🔍 Run linter
