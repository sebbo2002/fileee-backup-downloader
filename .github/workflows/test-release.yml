--- conflicted
+++ resolved
@@ -112,7 +112,7 @@
           github-token: ${{ secrets.GITHUB_TOKEN }}
           target: build-container
           builder: ${{ steps.buildx.outputs.name }}
-          platforms: linux/amd64,linux/arm64,linux/ppc64le,linux/s390x,linux/arm/v7,linux/arm/v6
+          platforms: linux/amd64,linux/arm64
           pull: true
           push: true
           tags: ghcr.io/${{ github.repository }}:build-container-${{ hashFiles('package*.json') }}
@@ -128,7 +128,7 @@
           github-token: ${{ secrets.GITHUB_TOKEN }}
           target: build-container
           builder: ${{ steps.buildx.outputs.name }}
-          platforms: linux/amd64,linux/arm64,linux/ppc64le,linux/s390x,linux/arm/v7,linux/arm/v6
+          platforms: linux/amd64,linux/arm64
           pull: true
           push: true
           tags: ghcr.io/${{ github.repository }}:build-container-${{ hashFiles('package*.json') }}
@@ -150,7 +150,7 @@
           context: .
           github-token: ${{ secrets.GITHUB_TOKEN }}
           builder: ${{ steps.buildx.outputs.name }}
-          platforms: linux/amd64,linux/arm64,linux/ppc64le,linux/s390x,linux/arm/v7,linux/arm/v6
+          platforms: linux/amd64,linux/arm64
           pull: true
           push: true
           tags: |
@@ -177,7 +177,7 @@
           context: .
           github-token: ${{ secrets.GITHUB_TOKEN }}
           builder: ${{ steps.buildx.outputs.name }}
-          platforms: linux/amd64,linux/arm64,linux/ppc64le,linux/s390x,linux/arm/v7,linux/arm/v6
+          platforms: linux/amd64,linux/arm64
           pull: true
           push: true
           tags: |
@@ -240,21 +240,12 @@
           fi
       - name: 🔄 Push container to DockerHub
         if: ${{ env.PUSH_TO_DOCKERHUB == 'true' }}
-<<<<<<< HEAD
-        run: |
-          docker pull $SOURCE
-          docker tag $SOURCE $TARGET
-          docker push $TARGET
-        env:
-          SOURCE: ghcr.io/${{ github.repository }}:${{ github.sha }}
-          TARGET: ${{ github.repository }}:${{ github.sha }}
-=======
-        uses: docker/build-push-action@v3
-        with:
-          context: .
-          github-token: ${{ secrets.GITHUB_TOKEN }}
-          builder: ${{ steps.buildx.outputs.name }}
-          platforms: linux/amd64,linux/arm64,linux/ppc64le,linux/s390x,linux/arm/v7,linux/arm/v6
+        uses: docker/build-push-action@v3
+        with:
+          context: .
+          github-token: ${{ secrets.GITHUB_TOKEN }}
+          builder: ${{ steps.buildx.outputs.name }}
+          platforms: linux/amd64,linux/arm64
           push: true
           tags: |
             ${{ github.repository }}:${{ github.sha }}
@@ -269,7 +260,6 @@
             ghcr.io/${{ github.repository }}:cache-${{ hashFiles('package*.json') }}
             ghcr.io/${{ github.repository }}:build-container-${{ hashFiles('package*.json') }}
           cache-to: type=inline
->>>>>>> 19033e32
     outputs:
       digest: ${{ steps.docker-build-2.outputs.digest }}
 
