name: Test & Release
on:
  push:
    branches-ignore:
      - 'gh-pages'
      - 'depfu/**'
      - 'dependabot/**'
      - 'template-updater/**'
  pull_request: null

jobs:
  tests:
    name: Unit Tests
    runs-on: ubuntu-latest
    if: github.repository != 'sebbo2002/js-template' && (contains(toJson(github.event.commits.*.message), '[skip ci]') == false || github.ref == 'refs/heads/main')
    strategy:
      matrix:
        node: [14.x, 16.x, 18.x]
    steps:
      - name: ☁️ Checkout Project
        uses: actions/checkout@v3
      - name: 🔧 Setup node.js
        uses: actions/setup-node@v3
        with:
          node-version: ${{ matrix.node }}
          cache: 'npm'
      - name: 📦 Install dependencies
        run: npm ci
      - name: ⏳ Run tests
        run: npm run test

  license-checker:
    name: License Checker
    runs-on: ubuntu-latest
    if: github.repository != 'sebbo2002/js-template' && (contains(toJson(github.event.commits.*.message), '[skip ci]') == false || github.ref == 'refs/heads/main')
    steps:
      - name: ☁️ Checkout Project
        uses: actions/checkout@v3
      - name: 🔧 Setup node.js
        uses: actions/setup-node@v3
        with:
          cache: 'npm'
      - name: 📦 Install dependencies
        run: npm ci
      - name: 🕵️‍♀️ Run license checker
        run: npm run license-check

  lint:
    name: Lint
    runs-on: ubuntu-latest
    if: contains(toJson(github.event.commits.*.message), '[skip ci]') == false || github.ref == 'refs/heads/main'
    steps:
      - name: ☁️ Checkout Project
        uses: actions/checkout@v3
      - name: 🔧 Setup node.js
        uses: actions/setup-node@v3
        with:
          cache: 'npm'
      - name: 📦 Install dependencies
        run: npm ci
      - name: 🔍 Run linter
        run: npm run lint

  docker-image:
    name: Build Docker Image
    runs-on: ubuntu-latest
    env:
      PUSH_TO_DOCKERHUB: ${{ (github.repository != 'sebbo2002/js-template') && (secrets.DOCKERHUB_TOKEN != null) }}
    steps:
      - name: ☁️ Checkout
        uses: actions/checkout@v3
      - name: 🔧 Set up QEMU
        uses: docker/setup-qemu-action@v2
      - name: 🔧 Set up Buildx
        id: buildx
        uses: docker/setup-buildx-action@master
      - name: 🔐 Login to GitHub Container Registry
        uses: docker/login-action@v2
        with:
          registry: ghcr.io
          username: ${{ github.repository_owner }}
          password: ${{ secrets.GITHUB_TOKEN }}
      - name: 🔐 Login to DockerHub
        uses: docker/login-action@v2
        if: ${{ env.PUSH_TO_DOCKERHUB == 'true' }}
        with:
          username: ${{ github.repository_owner }}
          password: ${{ secrets.DOCKERHUB_TOKEN }}
      - name: ℹ️ Set Build Variables
        id: buildVars
        run: echo "::set-output name=date::$(date +'%Y-%m-%d %H:%M:%S')"
      - name: 🪄 Build and push (1/2)
        uses: docker/build-push-action@v3
        continue-on-error: true
        id: docker-build-1-1
        with:
          context: .
          github-token: ${{ secrets.GITHUB_TOKEN }}
          target: build-container
          builder: ${{ steps.buildx.outputs.name }}
          platforms: linux/amd64,linux/arm64
          pull: true
          push: true
          tags: ghcr.io/${{ github.repository }}:build-container-${{ hashFiles('package*.json') }}
          cache-from: ghcr.io/${{ github.repository }}:build-container-${{ hashFiles('package*.json') }}
          cache-to: type=inline
      - name: 🪄 Build and push (1/2, second try)
        uses: docker/build-push-action@v3
        continue-on-error: true
        if: steps.docker-build-1-1.outcome=='failure'
        id: docker-build-1-2
        with:
          context: .
          github-token: ${{ secrets.GITHUB_TOKEN }}
          target: build-container
          builder: ${{ steps.buildx.outputs.name }}
          platforms: linux/amd64,linux/arm64
          pull: true
          push: true
          tags: ghcr.io/${{ github.repository }}:build-container-${{ hashFiles('package*.json') }}
          cache-from: ghcr.io/${{ github.repository }}:build-container-${{ hashFiles('package*.json') }}
          cache-to: type=inline
      - name: 🪄 Build and push (1/2, third try)
        uses: docker/build-push-action@v3
        continue-on-error: true
        if: steps.docker-build-1-2.outcome=='failure'
        id: docker-build-1-3
        with:
          context: .
          github-token: ${{ secrets.GITHUB_TOKEN }}
          target: build-container
          builder: ${{ steps.buildx.outputs.name }}
          platforms: linux/amd64,linux/arm64
          pull: true
          push: true
          tags: ghcr.io/${{ github.repository }}:build-container-${{ hashFiles('package*.json') }}
          cache-from: ghcr.io/${{ github.repository }}:build-container-${{ hashFiles('package*.json') }}
          cache-to: type=inline
      - name: 🪄 Build and push (1/2; Summary)
        if: always()
        run: |
          if ${{ steps.docker-build-1-1.outcome=='success' || steps.docker-build-1-2.outcome=='success' || steps.docker-build-1-3.outcome=='success' }}; then
             echo "🎉 Whoop whoop, that worked…"
          else
             exit 1
          fi
      - name: 🪄 Build and push (2/2)
        uses: docker/build-push-action@v3
        continue-on-error: true
        id: docker-build-2-1
        with:
          context: .
          github-token: ${{ secrets.GITHUB_TOKEN }}
          builder: ${{ steps.buildx.outputs.name }}
          platforms: linux/amd64,linux/arm64
          pull: true
          push: true
          tags: |
            ghcr.io/${{ github.repository }}:${{ github.sha }}
            ghcr.io/${{ github.repository }}:cache-${{ hashFiles('package*.json') }}
          labels: |
            org.opencontainers.image.authors=${{ github.repository_owner }}
            org.opencontainers.image.created=${{ steps.buildVars.outputs.date }}
            org.opencontainers.image.ref.name=${{ github.ref }}
            org.opencontainers.image.revision=${{ github.sha }}
            org.opencontainers.image.source=https://github.com/${{ github.repository }}
          cache-from: |
            type=gha
            ghcr.io/${{ github.repository }}:build-container-${{ hashFiles('package*.json') }}
            ghcr.io/${{ github.repository }}:cache-${{ hashFiles('package*.json') }}
            ghcr.io/${{ github.repository }}:next
          cache-to: type=gha,mode=max
      - name: 🪄 Build and push (2/2; second try)
        uses: docker/build-push-action@v3
        continue-on-error: true
        if: steps.docker-build-2-1.outcome=='failure'
        id: docker-build-2-2
        with:
          context: .
          github-token: ${{ secrets.GITHUB_TOKEN }}
          builder: ${{ steps.buildx.outputs.name }}
          platforms: linux/amd64,linux/arm64
          pull: true
          push: true
          tags: |
            ghcr.io/${{ github.repository }}:${{ github.sha }}
            ghcr.io/${{ github.repository }}:cache-${{ hashFiles('package*.json') }}
          labels: |
            org.opencontainers.image.authors=${{ github.repository_owner }}
            org.opencontainers.image.created=${{ steps.buildVars.outputs.date }}
            org.opencontainers.image.ref.name=${{ github.ref }}
            org.opencontainers.image.revision=${{ github.sha }}
            org.opencontainers.image.source=https://github.com/${{ github.repository }}
          cache-from: |
            type=gha
            ghcr.io/${{ github.repository }}:build-container-${{ hashFiles('package*.json') }}
            ghcr.io/${{ github.repository }}:cache-${{ hashFiles('package*.json') }}
            ghcr.io/${{ github.repository }}:next
          cache-to: type=gha,mode=max
      - name: 🪄 Build and push (2/2; third try)
        uses: docker/build-push-action@v3
        if: steps.docker-build-2-2.outcome=='failure'
        continue-on-error: true
        id: docker-build-2-3
        with:
          context: .
          github-token: ${{ secrets.GITHUB_TOKEN }}
          builder: ${{ steps.buildx.outputs.name }}
          platforms: linux/amd64,linux/arm64
          pull: true
          push: true
          tags: |
            ghcr.io/${{ github.repository }}:${{ github.sha }}
            ghcr.io/${{ github.repository }}:cache-${{ hashFiles('package*.json') }}
          labels: |
            org.opencontainers.image.authors=${{ github.repository_owner }}
            org.opencontainers.image.created=${{ steps.buildVars.outputs.date }}
            org.opencontainers.image.ref.name=${{ github.ref }}
            org.opencontainers.image.revision=${{ github.sha }}
            org.opencontainers.image.source=https://github.com/${{ github.repository }}
          cache-from: |
            type=gha
            ghcr.io/${{ github.repository }}:build-container-${{ hashFiles('package*.json') }}
            ghcr.io/${{ github.repository }}:cache-${{ hashFiles('package*.json') }}
            ghcr.io/${{ github.repository }}:next
          cache-to: type=inline
      - name: 🪄 Build and push (2/2; Summary)
        if: always()
        id: docker-build-2
        run: |
          if ${{ steps.docker-build-2-1.outcome=='success' }}; then
             echo "🎉 Whoop whoop, that worked (first try)"
             echo "::set-output name=digest::${{ steps.docker-build-2-1.outputs.digest }}"
          elif ${{ steps.docker-build-2-2.outcome=='success' }}; then
             echo "🎉 Whoop whoop, that worked (second try)"
             echo "::set-output name=digest::${{ steps.docker-build-2-2.outputs.digest }}"
          elif ${{ steps.docker-build-2-3.outcome=='success' }}; then
             echo "🎉 Whoop whoop, that worked (third try)"
             echo "::set-output name=digest::${{ steps.docker-build-2-3.outputs.digest }}"
          else
             exit 1
          fi
      - name: 🔄 Push container to DockerHub
        id: docker-build-dh
        if: ${{ env.PUSH_TO_DOCKERHUB == 'true' }}
        uses: docker/build-push-action@v3
        with:
          context: .
          github-token: ${{ secrets.GITHUB_TOKEN }}
          builder: ${{ steps.buildx.outputs.name }}
          platforms: linux/amd64,linux/arm64
          push: true
          tags: |
            ${{ github.repository }}:${{ github.sha }}
          labels: |
            org.opencontainers.image.authors=${{ github.repository_owner }}
            org.opencontainers.image.created=${{ steps.buildVars.outputs.date }}
            org.opencontainers.image.ref.name=${{ github.ref }}
            org.opencontainers.image.revision=${{ github.sha }}
            org.opencontainers.image.source=https://github.com/${{ github.repository }}
          cache-from: |
            ghcr.io/${{ github.repository }}:${{ github.sha }}
            ghcr.io/${{ github.repository }}:cache-${{ hashFiles('package*.json') }}
            ghcr.io/${{ github.repository }}:build-container-${{ hashFiles('package*.json') }}
          cache-to: type=inline
    outputs:
      digest-gh: ${{ steps.docker-build-2.outputs.digest }}
      digest-dh: ${{ steps.docker-build-dh.outputs.digest }}

  release:
    name: Release
    runs-on: ubuntu-latest
    concurrency: release
    env:
      PUSH_TO_DOCKERHUB: ${{ (github.repository != 'sebbo2002/js-template') && (secrets.DOCKERHUB_TOKEN != null) }}
    needs:
      - tests
      - license-checker
      - lint
      - docker-image
    if: ${{ github.repository != 'sebbo2002/js-template' && (github.ref == 'refs/heads/main' || github.ref == 'refs/heads/develop') }}
    steps:
      - name: ☁️ Checkout Project
        uses: actions/checkout@v3
      - name: 🔧 Setup node.js
        uses: actions/setup-node@v3
        with:
          cache: 'npm'
      - name: 🔧 Setup regclient
        run: |
          mkdir -p "$HOME/.local/bin"
          curl -L https://github.com/regclient/regclient/releases/latest/download/regctl-linux-amd64 > "$HOME/.local/bin/regctl"
          chmod +x "$HOME/.local/bin/regctl"
          echo "$HOME/.local/bin" >> $GITHUB_PATH
      - name: 📦 Install dependencies
        run: npm ci
      - name: 📂 Create docs folder
        run: mkdir ./docs
      - name: 🔐 Login to GitHub Container Registry
        uses: docker/login-action@v2
        with:
          registry: ghcr.io
          username: ${{ github.repository_owner }}
          password: ${{ secrets.GITHUB_TOKEN }}
      - name: 🔐 Login to DockerHub
        uses: docker/login-action@v2
        with:
          username: ${{ github.repository_owner }}
          password: ${{ secrets.DOCKERHUB_TOKEN }}
      - name: 🪄 Run semantic-release
        run: BRANCH=${GITHUB_REF#refs/heads/} npx semantic-release
        env:
          GH_REPO: ${{ github.repository }}
          GH_TOKEN: ${{ secrets.GH_TOKEN }}
          GH_OWNER: ${{ github.repository_owner }}
          GITHUB_NPM_CONFIG_REGISTRY: https://npm.pkg.github.com/
          GITHUB_NPM_TOKEN: ${{ secrets.GH_TOKEN }}
          PUBLIC_NPM_CONFIG_REGISTRY: https://registry.npmjs.org
          PUBLIC_NPM_TOKEN: ${{ secrets.NPM_TOKEN }}
          DOCKER_LOCAL_IMAGE_GH: ghcr.io/${{ github.repository }}:${{ github.sha }}
          DOCKER_LOCAL_IMAGE_DH: ${{ github.repository }}:${{ github.sha }}
      - name: 🔃 Merge main back into develop
        if: ${{ github.ref == 'refs/heads/main' }}
<<<<<<< HEAD
        uses: everlytic/branch-merge@1.1.5
=======
        uses: everlytic/branch-merge@1.1.3
>>>>>>> a3758bfa
        with:
          github_token: ${{ secrets.GH_TOKEN }}
          source_ref: 'main'
          target_branch: 'develop'
          commit_message_template: 'Merge branch {source_ref} into {target_branch} [skip ci]'<|MERGE_RESOLUTION|>--- conflicted
+++ resolved
@@ -321,11 +321,7 @@
           DOCKER_LOCAL_IMAGE_DH: ${{ github.repository }}:${{ github.sha }}
       - name: 🔃 Merge main back into develop
         if: ${{ github.ref == 'refs/heads/main' }}
-<<<<<<< HEAD
         uses: everlytic/branch-merge@1.1.5
-=======
-        uses: everlytic/branch-merge@1.1.3
->>>>>>> a3758bfa
         with:
           github_token: ${{ secrets.GH_TOKEN }}
           source_ref: 'main'
