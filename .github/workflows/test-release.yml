name: Test & Release
on:
  push:
    branches-ignore:
      - gh-pages
  pull_request: null

jobs:
  tests:
    name: Unit Tests
    runs-on: ubuntu-latest
    if: contains(toJson(github.event.commits.*.message), '[skip ci]') == false || github.ref == 'refs/heads/main'
    strategy:
      matrix:
        node: [12.x, 14.x, 16.x]
    steps:
      - name: ☁️ Checkout Project
        uses: actions/checkout@v2
      - name: 🔧 Setup node.js
        uses: actions/setup-node@v2
        with:
          node-version: ${{ matrix.node }}
      - name: 🔧 Setup npm cache
        uses: actions/cache@v2
        with:
          path: ~/.npm
          key: ${{ runner.os }}-node-${{ hashFiles('**/package-lock.json') }}
          restore-keys: |
            ${{ runner.os }}-node-
      - name: 📦 Install dependencies
        run: npm ci
      - name: ⏳ Run tests
        run: npm run test

  license-checker:
    name: License Checker
    runs-on: ubuntu-latest
    if: contains(toJson(github.event.commits.*.message), '[skip ci]') == false || github.ref == 'refs/heads/main'
    steps:
      - name: ☁️ Checkout Project
        uses: actions/checkout@v2
      - name: 🔧 Setup node.js
        uses: actions/setup-node@v2
      - name: 🔧 Setup npm cache
        uses: actions/cache@v2
        with:
          path: ~/.npm
          key: ${{ runner.os }}-node-${{ hashFiles('**/package-lock.json') }}
          restore-keys: |
            ${{ runner.os }}-node-
      - name: 📦 Install dependencies
        run: npm ci
      - name: 🕵️‍♀️ Run license checker
        run: npm run license-check

  lint:
    name: Lint
    runs-on: ubuntu-latest
    if: contains(toJson(github.event.commits.*.message), '[skip ci]') == false || github.ref == 'refs/heads/main'
    steps:
      - name: ☁️ Checkout Project
        uses: actions/checkout@v2
      - name: 🔧 Setup node.js
        uses: actions/setup-node@v2
      - name: 🔧 Setup npm cache
        uses: actions/cache@v2
        with:
          path: ~/.npm
          key: ${{ runner.os }}-node-${{ hashFiles('**/package-lock.json') }}
          restore-keys: |
            ${{ runner.os }}-node-
      - name: 📦 Install dependencies
        run: npm ci
      - name: 🔍 Run linter
        run: npm run lint

  docker-image:
    name: Build Docker Image
    runs-on: ubuntu-latest
    env:
      PUSH_TO_DOCKERHUB: ${{ (github.repository != 'sebbo2002/js-template') && (secrets.DOCKERHUB_TOKEN != null) }}
    steps:
      - name: ☁️ Checkout
        uses: actions/checkout@v2
      - name: 🔧 Set up QEMU
        uses: docker/setup-qemu-action@v1
      - name: 🔧 Set up Buildx
        id: buildx
        uses: docker/setup-buildx-action@master
      - name: 🔐 Login to GitHub Container Registry
        uses: docker/login-action@v1
        with:
          registry: ghcr.io
          username: ${{ github.repository_owner }}
          password: ${{ secrets.GITHUB_TOKEN }}
      - name: 🔐 Login to DockerHub
        uses: docker/login-action@v1
        if: ${{ env.PUSH_TO_DOCKERHUB == true }}
        with:
          username: ${{ github.repository_owner }}
          password: ${{ secrets.DOCKERHUB_TOKEN }}
      - name: ℹ️ Set Build Variables
        id: buildVars
        run: echo "::set-output name=date::$(date +'%Y-%m-%d %H:%M:%S')"
      - name: 🪄 Build and push (1/2)
        uses: docker/build-push-action@v2
        with:
          context: .
          target: build-container
          builder: ${{ steps.buildx.outputs.name }}
<<<<<<< HEAD
          platforms: linux/amd64,linux/arm64
=======
          platforms: linux/amd64,linux/arm64,linux/ppc64le,linux/s390x,linux/arm/v7,linux/arm/v6
          pull: true
>>>>>>> 3d766126
          push: ${{ github.ref == 'refs/heads/develop' && github.repository != 'sebbo2002/js-template' }}
          tags: ghcr.io/${{ github.repository }}:build-container
          cache-from: ghcr.io/${{ github.repository }}:build-container
      - name: 🪄 Build and push (2/2)
        id: build
        uses: docker/build-push-action@v2
        with:
          context: .
          builder: ${{ steps.buildx.outputs.name }}
<<<<<<< HEAD
          platforms: linux/amd64,linux/arm64
=======
          platforms: linux/amd64,linux/arm64,linux/ppc64le,linux/s390x,linux/arm/v7,linux/arm/v6
          pull: true
>>>>>>> 3d766126
          push: ${{ github.repository != 'sebbo2002/js-template' }}
          tags: ghcr.io/${{ github.repository }}:${{ github.sha }}
          labels: |
            org.opencontainers.image.authors=${{ github.repository_owner }}
            org.opencontainers.image.created=${{ steps.buildVars.outputs.date }}
            org.opencontainers.image.ref.name=${{ github.ref }}
            org.opencontainers.image.revision=${{ github.sha }}
            org.opencontainers.image.source=https://github.com/${{ github.repository }}
          cache-from: ghcr.io/${{ github.repository }}:build-container
      - name: 🔄 Push container to DockerHub
        if: ${{ env.PUSH_TO_DOCKERHUB == true }}
        run: |
          docker pull $SOURCE
          docker tag $SOURCE $TARGET
          docker push $TARGET
        env:
          SOURCE: ghcr.io/${{ github.repository }}:${{ github.sha }}
          TARGET: ${{ github.repository }}:${{ github.sha }}
      - name: 🏁 Boot-up Check
        if: github.repository != 'sebbo2002/js-template'
        run: |
          docker run --name "app" -d $IMAGE
          sleep 5
          docker logs app
          docker exec app echo "Ok."
          docker stop app
          docker rm app
        env:
          IMAGE: ghcr.io/${{ github.repository }}:${{ github.sha }}
    outputs:
      digest: ${{ steps.build.outputs.digest }}

  release:
    name: Release
    runs-on: ubuntu-latest
    env:
      PUSH_TO_DOCKERHUB: ${{ (github.repository != 'sebbo2002/js-template') && (secrets.DOCKERHUB_TOKEN != null) }}
    needs:
      - tests
      - license-checker
      - lint
      - docker-image
    if: ${{ github.repository != 'sebbo2002/js-template' && (github.ref == 'refs/heads/main' || github.ref == 'refs/heads/develop') }}
    steps:
      - name: ☁️ Checkout Project
        uses: actions/checkout@v2
      - name: 🔧 Setup node.js
        uses: actions/setup-node@v2
        with:
          node-version: ${{ matrix.node }}
      - name: 🔧 Setup npm cache
        uses: actions/cache@v2
        with:
          path: ~/.npm
          key: ${{ runner.os }}-node-${{ hashFiles('**/package-lock.json') }}
          restore-keys: |
            ${{ runner.os }}-node-
      - name: 📦 Install dependencies
        run: npm ci
      - name: 📂 Create docs folder
        run: mkdir ./docs
      - name: 🔐 Login to GitHub Container Registry
        uses: docker/login-action@v1
        with:
          registry: ghcr.io
          username: ${{ github.repository_owner }}
          password: ${{ secrets.GITHUB_TOKEN }}
      - name: 🔐 Login to DockerHub
        uses: docker/login-action@v1
        with:
          username: ${{ github.repository_owner }}
          password: ${{ secrets.DOCKERHUB_TOKEN }}
      - name: ⬇️ Pull GitHub Containers
        run: docker pull "${IMAGE}@${DIGEST}"
        env:
          IMAGE: ghcr.io/${{ github.repository }}
          DIGEST: ${{ needs.docker-image.outputs.digest }}
      - name: ⬇️ Pull Docker Hub Containers
        if: ${{ env.PUSH_TO_DOCKERHUB == true }}
        run: docker pull "${IMAGE}@${DIGEST}"
        env:
          IMAGE: ${{ github.repository }}
          DIGEST: ${{ needs.docker-image.outputs.digest }}
      - name: 🪄 Run semantic-release
        run: BRANCH=${GITHUB_REF#refs/heads/} npx semantic-release
        env:
          GH_REPO: ${{ github.repository }}
          GH_TOKEN: ${{ secrets.GH_TOKEN }}
          GH_OWNER: ${{ github.repository_owner }}
          GITHUB_NPM_CONFIG_REGISTRY: https://npm.pkg.github.com/
          GITHUB_NPM_TOKEN: ${{ secrets.GH_TOKEN }}
          PUBLIC_NPM_CONFIG_REGISTRY: https://registry.npmjs.org
          PUBLIC_NPM_TOKEN: ${{ secrets.NPM_TOKEN }}
          DOCKER_DIGEST: ${{ needs.docker-image.outputs.digest }}
          DOCKER_REGISTRY_IMAGE: ${{ github.repository }}
          DOCKER_REGISTRY_USERNAME: ${{ github.repository_owner }}
          DOCKER_REGISTRY_TOKEN: ${{ secrets.DOCKERHUB_TOKEN }}
          GITHUB_REGISTRY_IMAGE: ghcr.io/${{ github.repository }}
          GITHUB_REGISTRY_USERNAME: ${{ github.repository_owner }}
          GITHUB_REGISTRY_TOKEN: ${{ secrets.GITHUB_TOKEN }}
      - name: 🔃 Merge main back into develop
        if: ${{ github.ref == 'refs/heads/main' }}
<<<<<<< HEAD
        uses: everlytic/branch-merge@1.1.1
=======
        uses: everlytic/branch-merge@1.1.2
>>>>>>> 3d766126
        with:
          github_token: ${{ secrets.GITHUB_TOKEN }}
          source_ref: 'main'
          target_branch: 'develop'
          commit_message_template: 'Merge branch {source_ref} into {target_branch} [skip ci]'<|MERGE_RESOLUTION|>--- conflicted
+++ resolved
@@ -108,12 +108,8 @@
           context: .
           target: build-container
           builder: ${{ steps.buildx.outputs.name }}
-<<<<<<< HEAD
           platforms: linux/amd64,linux/arm64
-=======
-          platforms: linux/amd64,linux/arm64,linux/ppc64le,linux/s390x,linux/arm/v7,linux/arm/v6
           pull: true
->>>>>>> 3d766126
           push: ${{ github.ref == 'refs/heads/develop' && github.repository != 'sebbo2002/js-template' }}
           tags: ghcr.io/${{ github.repository }}:build-container
           cache-from: ghcr.io/${{ github.repository }}:build-container
@@ -123,12 +119,8 @@
         with:
           context: .
           builder: ${{ steps.buildx.outputs.name }}
-<<<<<<< HEAD
           platforms: linux/amd64,linux/arm64
-=======
-          platforms: linux/amd64,linux/arm64,linux/ppc64le,linux/s390x,linux/arm/v7,linux/arm/v6
           pull: true
->>>>>>> 3d766126
           push: ${{ github.repository != 'sebbo2002/js-template' }}
           tags: ghcr.io/${{ github.repository }}:${{ github.sha }}
           labels: |
@@ -231,11 +223,7 @@
           GITHUB_REGISTRY_TOKEN: ${{ secrets.GITHUB_TOKEN }}
       - name: 🔃 Merge main back into develop
         if: ${{ github.ref == 'refs/heads/main' }}
-<<<<<<< HEAD
-        uses: everlytic/branch-merge@1.1.1
-=======
         uses: everlytic/branch-merge@1.1.2
->>>>>>> 3d766126
         with:
           github_token: ${{ secrets.GITHUB_TOKEN }}
           source_ref: 'main'
