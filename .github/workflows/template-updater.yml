name: Template Updater
on:
  workflow_dispatch:
  schedule:
    - cron: '15 8 * * 3'

jobs:
  TemplateUpdater:
    runs-on: ubuntu-latest
    if: ${{ github.repository != 'sebbo2002/js-template' }}
    steps:
      - name: 🤖 template-updater
        uses: sebbo2002/action-template-updater@develop
        with:
          token: ${{ secrets.GH_TOKEN }}
<<<<<<< HEAD
          template: sebbo2002/js-template/typescript-docker
=======
          bot-token: ${{ secrets.GITHUB_TOKEN }}
          template: sebbo2002/js-template/typescript
>>>>>>> e0649cc6
          assignees: sebbo2002<|MERGE_RESOLUTION|>--- conflicted
+++ resolved
@@ -13,10 +13,6 @@
         uses: sebbo2002/action-template-updater@develop
         with:
           token: ${{ secrets.GH_TOKEN }}
-<<<<<<< HEAD
+          bot-token: ${{ secrets.GITHUB_TOKEN }}
           template: sebbo2002/js-template/typescript-docker
-=======
-          bot-token: ${{ secrets.GITHUB_TOKEN }}
-          template: sebbo2002/js-template/typescript
->>>>>>> e0649cc6
           assignees: sebbo2002